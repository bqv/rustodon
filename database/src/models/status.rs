--- conflicted
+++ resolved
@@ -84,47 +84,6 @@
     }
 
     /// Returns a URI to the ActivityPub object of this status.
-<<<<<<< HEAD
-    pub fn get_uri<'a>(&'a self, db_conn: &Connection) -> QueryResult<Cow<'a, str>> {
-        let uri = self.uri.as_ref().map(|x| String::as_str(x).into());
-        match uri {
-            Some(x) => Ok(x),
-            None => {
-                let account_result = self.account(db_conn);
-                match account_result {
-                    Ok(account) => {
-                        return Ok(format!(
-                            "{base}{path}",
-                            base = BASE_URL.as_str(),
-                            path = self.status_path(&account).unwrap_or_else(|| "".into())
-                        ).into())
-                    },
-                    Err(error) => return Err(error),
-                }
-            },
-        }
-    }
-
-    /// Returns the server local path to this status if it exists, or None
-    /// if the status does not reside on this server, or if the account provided
-    /// by the caller is not the creator of this status.
-    pub fn status_path<'a>(&'a self, account: &Account) -> Option<Cow<'a, str>> {
-        match self.uri {
-            Some(_) => None,
-            None => {
-                if account.id == self.account_id {
-                    Some(
-                        format!(
-                            "/users/{user}/statuses/{id}",
-                            user = account.username,
-                            id = self.id
-                        ).into(),
-                    )
-                } else {
-                    None
-                }
-            },
-=======
     pub fn get_uri<'a>(&'a self, db_conn: &'a Connection) -> QueryResult<Cow<'a, str>> {
         let account = self.account(db_conn)?;
         Ok(self.uri_with_account(&account))
@@ -144,7 +103,6 @@
                 user = account.username,
                 id = self.id
             ).into(),
->>>>>>> 7ac21afb
         }
     }
 }