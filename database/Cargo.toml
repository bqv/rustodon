--- conflicted
+++ resolved
@@ -8,12 +8,8 @@
 regex = "1.0"
 resopt = { path = "../lib/resopt/" }
 
-<<<<<<< HEAD
-diesel = { version = "1.3.2", features = ["postgres", "chrono", "serde_json", "r2d2"] }
+diesel = { version = "1.3.3", features = ["postgres", "chrono", "serde_json", "r2d2"] }
 diesel-derive-enum = { version = "0.4.4", features = ["postgres"] }
-=======
-diesel = { version = "1.3.3", features = ["postgres", "chrono", "r2d2"] }
->>>>>>> 16d56110
 flaken = "0.2.2"
 
 rocket = "0.3.15"
