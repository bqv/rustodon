--- conflicted
+++ resolved
@@ -4,14 +4,9 @@
 authors = ["The Rustodon team"]
 
 [dependencies]
-<<<<<<< HEAD
-lazy_static = "1.0"
-regex = "1.0"
-resopt = { path = "../lib/resopt/" }
-=======
 lazy_static = "1.2"
 regex = "1.1"
->>>>>>> f31ab2b2
+resopt = { path = "../lib/resopt/" }
 
 diesel = { version = "1.3.3", features = ["postgres", "chrono", "serde_json", "r2d2"] }
 diesel-derive-enum = { version = "0.4.4", features = ["postgres"] }
