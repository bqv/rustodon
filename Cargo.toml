cargo-features = ["default-run"]

[package]
name = "rustodon"
version = "0.1.0"
authors = ["The Rustodon team"]
edition = "2018"
default-run = "rustodon"

[workspace]
members = ['lib/resopt/', 'lib/posticle/']

[dependencies]
dotenv = "0.13"
maplit = "1.0"
failure = "0.1.5"
failure_derive = "0.1.5"
lazy_static = "1.3"
itertools = "0.8.0"
resopt = { path = "lib/resopt/" }
structopt = "0.2.14"

regex = "1.1.0"
posticle = { path = "lib/posticle/" }

slog = "2.4"
slog-term = "2.4"
slog-async = "2.3"
slog-scope = "4.0"
rocket-slog = "0.4"

rocket = "0.4"

serde = "1.0"
serde_derive = "1.0"
serde_json = "1.0"
validator = "0.8"
validator_derive = "0.8"

askama = { version = "0.8.0", features = ["with-rocket"] }
ammonia = "2.0.0"

<<<<<<< HEAD
diesel = { version = "1.3.3", features = ["postgres", "chrono", "serde_json", "r2d2"] }

turnstile = { path = "lib/turnstile/" }
=======
diesel = { version = "1.4.1", features = ["postgres", "chrono", "r2d2"] }
flaken = "0.2.2"
>>>>>>> c481552e

chrono = "0.4"
chrono-humanize = "0.0.11"

openssl = "0.10.16"
pwhash = "0.3"

base32 = "0.4"

[dependencies.rocket_contrib]
version = "0.4"
default-features = false
features = ["json"]<|MERGE_RESOLUTION|>--- conflicted
+++ resolved
@@ -11,53 +11,49 @@
 members = ['lib/resopt/', 'lib/posticle/']
 
 [dependencies]
-dotenv = "0.13"
-maplit = "1.0"
+dotenv = "0.13.0"
+maplit = "1.0.1"
 failure = "0.1.5"
 failure_derive = "0.1.5"
-lazy_static = "1.3"
+lazy_static = "1.3.0"
 itertools = "0.8.0"
 resopt = { path = "lib/resopt/" }
-structopt = "0.2.14"
+structopt = "0.2.15"
 
-regex = "1.1.0"
+regex = "1.1.2"
 posticle = { path = "lib/posticle/" }
 
-slog = "2.4"
-slog-term = "2.4"
-slog-async = "2.3"
-slog-scope = "4.0"
-rocket-slog = "0.4"
+slog = "2.4.1"
+slog-term = "2.4.0"
+slog-async = "2.3.0"
+slog-scope = "4.1.1"
+rocket-slog = "0.4.0"
 
-rocket = "0.4"
+rocket = "0.4.0"
 
-serde = "1.0"
-serde_derive = "1.0"
-serde_json = "1.0"
-validator = "0.8"
-validator_derive = "0.8"
+serde = "1.0.89"
+serde_derive = "1.0.89"
+serde_json = "1.0.39"
+validator = "0.8.0"
+validator_derive = "0.8.0"
 
 askama = { version = "0.8.0", features = ["with-rocket"] }
 ammonia = "2.0.0"
 
-<<<<<<< HEAD
-diesel = { version = "1.3.3", features = ["postgres", "chrono", "serde_json", "r2d2"] }
+diesel = { version = "1.4.1", features = ["postgres", "chrono", "serde_json", "r2d2"] }
+diesel-derive-enum = { version = "0.4.4", features = ["postgres"] }
+flaken = "0.2.2"
+turnstile = { path = "lib/turnstile/" }
 
-turnstile = { path = "lib/turnstile/" }
-=======
-diesel = { version = "1.4.1", features = ["postgres", "chrono", "r2d2"] }
-flaken = "0.2.2"
->>>>>>> c481552e
-
-chrono = "0.4"
+chrono = "0.4.6"
 chrono-humanize = "0.0.11"
 
-openssl = "0.10.16"
-pwhash = "0.3"
+openssl = "0.10.19"
+pwhash = "0.3.0"
 
-base32 = "0.4"
+base32 = "0.4.0"
 
 [dependencies.rocket_contrib]
-version = "0.4"
+version = "0.4.0"
 default-features = false
 features = ["json"]