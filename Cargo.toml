--- conflicted
+++ resolved
@@ -14,14 +14,7 @@
 failure_derive = "0.1.1"
 lazy_static = "1.0"
 itertools = "0.7.4"
-resopt = { path = "lib/resopt/" }
-posticle = { path = "lib/posticle/" }
-<<<<<<< HEAD
-turnstile = { path = "lib/turnstile/" }
-regex = "1.0.0"
-=======
-regex = "1.0.5"
->>>>>>> 16d56110
+regex = "1.0"
 
 rocket = "0.3.15"
 rocket_codegen = "0.3.15"
@@ -36,6 +29,10 @@
 maud_htmlescape = "0.17.0"
 
 diesel = { version = "1.3.2", features = ["postgres", "chrono", "serde_json", "r2d2"] }
+
+resopt = { path = "lib/resopt/" }
+posticle = { path = "lib/posticle/" }
+turnstile = { path = "lib/turnstile/" }
 
 [dependencies.rustodon_database]
 path = "database/"
