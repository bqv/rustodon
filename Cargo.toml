--- conflicted
+++ resolved
@@ -11,13 +11,6 @@
 chrono = "0.4"
 dotenv = "0.13"
 maplit = "1.0"
-<<<<<<< HEAD
-failure = "0.1.3"
-failure_derive = "0.1.1"
-lazy_static = "1.0"
-itertools = "0.7.4"
-regex = "1.0"
-=======
 failure = "0.1.5"
 failure_derive = "0.1.5"
 lazy_static = "1.2"
@@ -25,7 +18,6 @@
 resopt = { path = "lib/resopt/" }
 posticle = { path = "lib/posticle/" }
 regex = "1.1.0"
->>>>>>> f31ab2b2
 
 slog = "2.4"
 slog-term = "2.4"
@@ -43,19 +35,11 @@
 
 ammonia = "2.0.0"
 
-<<<<<<< HEAD
-diesel = { version = "1.3.2", features = ["postgres", "chrono", "serde_json", "r2d2"] }
+diesel = { version = "1.3.3", features = ["postgres", "chrono", "serde_json", "r2d2"] }
 
-resopt = { path = "lib/resopt/" }
-posticle = { path = "lib/posticle/" }
 turnstile = { path = "lib/turnstile/" }
 
-[dependencies.rustodon_database]
-=======
-diesel = { version = "1.3.3", features = ["postgres", "chrono", "r2d2"] }
-
 [dependencies.db]
->>>>>>> f31ab2b2
 path = "database/"
 package = "rustodon_database"
 
