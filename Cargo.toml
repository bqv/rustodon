cargo-features = ["default-run"]

[package]
name = "rustodon"
version = "0.1.0"
authors = ["The Rustodon team"]
edition = "2018"
default-run = "rustodon"

[workspace]
<<<<<<< HEAD
members = ['database/', 'lib/resopt/', 'lib/posticle/', 'lib/types/']
=======
members = ['lib/resopt/', 'lib/posticle/']
>>>>>>> 73939ddb

[dependencies]
dotenv = "0.13"
maplit = "1.0"
failure = "0.1.5"
failure_derive = "0.1.5"
lazy_static = "1.2"
itertools = "0.8.0"
resopt = { path = "lib/resopt/" }
structopt = "0.2.14"

regex = "1.1.0"
posticle = { path = "lib/posticle/" }
ammonia = "2.0.0"

types = { path = "lib/types" }

slog = "2.4"
slog-term = "2.4"
slog-async = "2.3"
slog-scope = "4.0"
rocket-slog = "0.4"

rocket = "0.4"

serde = "1.0"
serde_derive = "1.0"
serde_json = "1.0"
validator = "0.8"
validator_derive = "0.8"

diesel = { version = "1.3.3", features = ["postgres", "chrono", "r2d2"] }
flaken = "0.2.2"
chrono = "0.4"
chrono-humanize = "0.0.11"

<<<<<<< HEAD
openssl = "0.10.16"

[dependencies.db]
path = "database/"
package = "rustodon_database"
=======
pwhash = "0.3"
>>>>>>> 73939ddb

[dependencies.rocket_contrib]
version = "0.4"
default-features = false
features = ["json"]

[dependencies.askama]
git = "https://github.com/djc/askama"
rev = "5549f9a"
features = ["with-rocket"]

[build-dependencies.askama]
git = "https://github.com/djc/askama"
rev = "5549f9a"
features = ["with-rocket"]<|MERGE_RESOLUTION|>--- conflicted
+++ resolved
@@ -8,11 +8,7 @@
 default-run = "rustodon"
 
 [workspace]
-<<<<<<< HEAD
-members = ['database/', 'lib/resopt/', 'lib/posticle/', 'lib/types/']
-=======
 members = ['lib/resopt/', 'lib/posticle/']
->>>>>>> 73939ddb
 
 [dependencies]
 dotenv = "0.13"
@@ -27,8 +23,6 @@
 regex = "1.1.0"
 posticle = { path = "lib/posticle/" }
 ammonia = "2.0.0"
-
-types = { path = "lib/types" }
 
 slog = "2.4"
 slog-term = "2.4"
@@ -46,18 +40,12 @@
 
 diesel = { version = "1.3.3", features = ["postgres", "chrono", "r2d2"] }
 flaken = "0.2.2"
+
 chrono = "0.4"
 chrono-humanize = "0.0.11"
 
-<<<<<<< HEAD
 openssl = "0.10.16"
-
-[dependencies.db]
-path = "database/"
-package = "rustodon_database"
-=======
 pwhash = "0.3"
->>>>>>> 73939ddb
 
 [dependencies.rocket_contrib]
 version = "0.4"
