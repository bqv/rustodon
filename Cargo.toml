[package]
name = "rustodon"
version = "0.1.0"
authors = ["The Rustodon team"]

<<<<<<< HEAD
[features]
default = ["postgres"]
postgres = ["diesel/postgres", "diesel_infer_schema/postgres"]
sqlite = ["diesel/sqlite", "diesel_infer_schema/sqlite"]
=======
[workspace]
members = ['database/', 'lib/resopt/']
>>>>>>> 54dc04c2

[dependencies]
chrono = "0.4"
dotenv = "0.10"
failure = "0.1.1"
failure_derive = "0.1.1"
lazy_static = "1.0"
itertools = "0.7.4"
resopt = { path = "lib/resopt/" }
rocket = { git = "https://github.com/SergioBenitez/Rocket", branch = "v0.3" }
rocket_codegen = { git = "https://github.com/SergioBenitez/Rocket", branch = "v0.3" }

<<<<<<< HEAD
diesel = { version = "1.0.0", features = ["chrono"] }
diesel_infer_schema = { version = "1.0.0" }
=======
diesel = { version = "1.0.0", features = ["postgres", "chrono"] }
>>>>>>> 54dc04c2
r2d2 = "0.8.1"
r2d2-diesel = "1.0.0"

serde = "1.0"
serde_derive = "1.0"
serde_json = "1.0"

[dependencies.rustodon_database]
path = "database/"

[dependencies.rocket_contrib]
git = "https://github.com/SergioBenitez/Rocket"
branch = "v0.3"
default-features = false
features = ["json", "tera_templates"]

[dev-dependencies]
clippy = ">= 0"

[patch.crates-io]
ring = { git = "https://github.com/SergioBenitez/ring", branch = "v0.11" }<|MERGE_RESOLUTION|>--- conflicted
+++ resolved
@@ -3,15 +3,13 @@
 version = "0.1.0"
 authors = ["The Rustodon team"]
 
-<<<<<<< HEAD
 [features]
 default = ["postgres"]
-postgres = ["diesel/postgres", "diesel_infer_schema/postgres"]
-sqlite = ["diesel/sqlite", "diesel_infer_schema/sqlite"]
-=======
+postgres = ["rustodon_database/postgres"]
+sqlite = ["rustodon_database/sqlite"]
+
 [workspace]
 members = ['database/', 'lib/resopt/']
->>>>>>> 54dc04c2
 
 [dependencies]
 chrono = "0.4"
@@ -23,15 +21,6 @@
 resopt = { path = "lib/resopt/" }
 rocket = { git = "https://github.com/SergioBenitez/Rocket", branch = "v0.3" }
 rocket_codegen = { git = "https://github.com/SergioBenitez/Rocket", branch = "v0.3" }
-
-<<<<<<< HEAD
-diesel = { version = "1.0.0", features = ["chrono"] }
-diesel_infer_schema = { version = "1.0.0" }
-=======
-diesel = { version = "1.0.0", features = ["postgres", "chrono"] }
->>>>>>> 54dc04c2
-r2d2 = "0.8.1"
-r2d2-diesel = "1.0.0"
 
 serde = "1.0"
 serde_derive = "1.0"
